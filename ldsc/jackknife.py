'''
(c) 2014 Brendan Bulik-Sullivan and Hilary Finucane

This module contains basic functions for estimating 
	1. heritability / partitioned heritability
	2. genetic covariance
	3. genetic correlation
	4. block jackknife standard errors (hence the module name) for all of the above.
	
Numpy does this annoying thing where it treats an array of shape (M, ) very differently
from an array of shape (M, 1). In order to deal with univariate LD Score regression
and partitioned LD Score regression with the same code, everything in this module deals
with numpy matrices. 

Weird bugs may result if you pass numpy arrays or pandas dataframes without first 
converting to a matrix with the correct shape.

Terminology note -- the intended use case for this module is an LD Score regression with
n_snps SNPs included in the regression and n_annot (partitioned) LD Scores (which means 
that the number of parameters estimated in the regression will be n_annot + 1, since we
also estimate an intercept term).

'''

from __future__ import division
import numpy as np
from scipy.stats import norm


def _weight(x, w):
	
	'''
	Re-weights x by multiplying by w.
	
	Parameters
	----------
	x : np.matrix with shape (n_row, n_col)
		Rows are observations.
	w : np.matrix with shape (n_row, 1)
		Regression weights.

	Returns
	-------
	
	x_new : np.matrix with shape (n_row, n_col)
		x_new[i,j] = x[i,j] * w[i]
	
	'''
	if np.any(w <= 0):
		raise ValueError('Weights must be > 0')

	w = np.sqrt(w/ float(np.sum(w)))
	x_new = np.multiply(x, w)
	return x_new
	

def _append_intercept(x):

	'''
	Appends an intercept term to the design matrix for a linear regression.
	
	Parameters
	----------
	x : np.matrix with shape (n_row, n_col)
		Design matrix. Columns are predictors; rows are observations. 

	Returns
	-------
	
	x_new : np.matrix with shape (n_row, n_col+1)
		Design matrix with intercept term appended.
	
	'''
	
	n_row = x.shape[0]
	int = np.matrix(np.ones(n_row)).reshape((n_row,1))
	x_new = np.concatenate((x, int), axis=1)
	return x_new

	
def _gencov_weights(ld, w_ld, N1, N2, No, M, h1, h2, rho_g, rho):

	'''
	Computes appropriate regression weights to correct for heteroskedasticity in the 
	bivariate LDScore regression under and infinitesimal model. These regression weights are 
	approximately equal to the reciprocal of the conditional variance function
	1 / var(betahat1*betahat2 | LD Score)
	
	Parameters
	----------
	ld : np.matrix with shape (n_snp, 1) 
		LD Scores (non-partitioned)
	w_ld : np.matrix with shape (n_snp, 1)
		LD Scores (non-partitioned) computed with sum r^2 taken over only those SNPs included 
		in the regression.
	M : int > 0
		Number of SNPs used for estimating LD Score (need not equal number of SNPs included in
		the regression).
	N1, N2 :  np.matrix of ints > 0 with shape (n_snp, 1)
		Number of individuals sampled for each SNP for each study.
	No : int
		Number of overlapping individuals.
	h1, h2 : float in [0,1]
		Heritability estimates for each study.
	rhog : float in [0,1]
		Genetic covariance estimate.
	rho : float in [0,1]
		Phenotypic correlation estimate.
	
	Returns
	-------
	w : np.matrix with shape (n_snp, 1)
		Regression weights. Approx equal to reciprocal of conditional variance function.
	
	'''
<<<<<<< HEAD
	
	h1 = max(h1,0); h2=max(h2,0)
	h1 = min(h1,1); h2=min(h2,1)
=======
	h1 = min(h1,1)
	h2 = min(h2,1) #negative weights cause an error
>>>>>>> d1e0f98e
	ld = np.fmax(ld, 1.0)
	w_ld = np.fmax(w_ld, 1.0) 
	# prevent integer division bugs with np.divide
	N1 = N1.astype(float); N2 = N2.astype(float); No = float(No)
	a = h1*ld / M + np.divide((1.0-h1), N1)
	b = h2*ld / M + np.divide((1.0-h2), N2)
	c = rho_g*ld / M + np.divide(No*rho, np.multiply(N1,N2))
	het_w = np.divide(1, np.multiply(a, b) + 2*np.square(c))
	oc_w = np.divide(1.0, w_ld)
	w = np.multiply(het_w, oc_w)
	return w


def _hsq_weights(ld, w_ld, N, M, hsq):

	'''
	Computes appropriate regression weights to correct for heteroskedasticity in the LD 
	Score regression under an infinitesimal model. These regression weights are 
	approximately equal to the reciprocal of the conditional variance function
	1 / var(chi^2 | LD Score)
	
	Parameters
	----------
	ld : np.matrix with shape (n_snp, 1) 
		LD Scores (non-partitioned). 
	w_ld : np.matrix with shape (n_snp, 1)
		LD Scores (non-partitioned) computed with sum r^2 taken over only those SNPs included 
		in the regression.
	N :  np.matrix of ints > 0 with shape (n_snp, 1)
		Number of individuals sampled for each SNP.
	M : int > 0
		Number of SNPs used for estimating LD Score (need not equal number of SNPs included in
		the regression).
	hsq : float in [0,1]
		Heritability estimate.
	
	Returns
	-------
	w : np.matrix with shape (n_snp, 1)
		Regression weights. Approx equal to reciprocal of conditional variance function.
	
	'''
	hsq = max(hsq,0); hsq = min(hsq,1)
	ld = np.fmax(ld, 1.0)
	w_ld = np.fmax(w_ld, 1.0) 
	c = hsq * N / M
	het_w = np.divide(1.0, np.square(1.0+np.multiply(c, ld)))
	oc_w = np.divide(1.0, w_ld)
	w = np.multiply(het_w, oc_w)
	return w


def obs_to_liab(h2_obs, P, K):

	'''
	Converts heritability on the observed scale in an ascertained sample to heritability 
	on the liability scale in the population.

	Parameters
	----------
	h2_obs : float	
		Heritability on the observed scale in an ascertained sample.
	P : float in [0,1]
		Prevalence of the phenotype in the sample.
	K : float in [0,1]
		Prevalence of the phenotype in the population.
		
	Returns
	-------
	h2_liab : float
		Heritability of liability in the population and standard error.
		
	'''
	
	if K <= 0 or K >= 1:
		raise ValueError('K must be in the range (0,1)')
	if P <= 0 or P >= 1:
		raise ValueError('P must be in the range (0,1)')
	
	thresh = norm.isf(K)
	z = norm.pdf(thresh)
	conversion_factor = K**2 * (1-K)**2 / (P * (1-P) * z**2)
	h2_liab = h2_obs * conversion_factor
	return h2_liab
	

class Hsq(object):

	'''
	The conflict between python and genetics capitalization conventions (capitalize 
	objects, but additive heritability is lowercase) makes me sad :-(
	
	Class for estimating heritability / partitioned heritability from summary statistics.
	
	Parameters
	----------
	chisq : np.matrix with shape (n_snp, 1)
		Chi-square statistics. 
	ld : np.matrix with shape (n_snp, n_annot) 
		LD Scores.
	w_ld : np.matrix with shape (n_snp, 1)
		LD Scores (non-partitioned) computed with sum r^2 taken over only those SNPs included 
		in the regression.
	N :  np.matrix of ints > 0 with shape (n_snp, 1)
		Number of individuals sampled for each SNP.
	M : np.matrix of ints with shape (1, n_annot) > 0
		Number of SNPs used for estimating LD Score (need not equal number of SNPs included in
		the regression).
	num_blocks : int, default = 1000
		Number of block jackknife blocks.
	
	Attributes
	----------
	N : int
		Sample size. In a case/control study, this should be total sample size: number of 
		cases + number of controls. NOT some measure of effective sample size that accounts 
		for case/control ratio. The case-control ratio comes into play when converting from
		observed to liability scale (in the function obs_to_liab).
	M : np.matrix of ints with shape (1, n_annot)
		Total number of SNPs per category in the reference panel used for estimating LD Score.
	M_tot : int
		Total number of SNPs in the reference panel used for estimating LD Score.
	n_annot : int
		Number of partitions.
	n_snp : int
		Number of SNPs included in the regression.	
	mean_chisq : float
		Mean chi-square.
	w_mean_chisq : float
		Weighted mean chi-square (with the same weights as the regression).
	lambda_gc : float
		Devlin and Roeder lambda GC (median chi-square / 0.4549).
	autocor : float
		Lag-1 autocorrelation between block jackknife pseudoerrors. If much above zero, the 
		block jackknife standard error will be unreliable. This can be solved by using a 
		larger block size.
	hsq_cov : np.matrix with shape (n_annot, n_annot)
		Block jackknife estimate of variance-covariance matrix of partitioned h2 estimates.
	cat_hsq : np.matrix with shape (1, n_annot)
	 	Partitioned heritability estimates.
	cat_hsq_se : np.matrix with shape (1, n_annot)
		Standard errors of partitioned heritability estimates.
	intercept : float
		LD Score regression intercept.
	intercept_se : float
		Standard error of LD Score regression intercept.
	tot_hsq : float
		Total h2g estimate.
	tot_hsq_se : float
		Block jackknife estimate of standard error of the total h2g estimate. 
	prop_hsq : np.matrix with shape (1, n_annot)
		Proportion of h2 per annotation.
	M_prop : np.matrix with shape (1, n_annot)
		Proportion of SNPs (in reference panel) per annotation. 
	enrichment : np.matrix with shape (1, n_annot)
		Per category enrichment of h2 relative to all SNPs. Precisely, 
		(h2 per SNP in category) / (h2 per SNP overall).
	_jknife : LstsqJackknife
		Jackknife object.
		
	Methods
	-------
	_aggregate(y, x, M_tot) :
		Aggregate estimator. 
		
	'''
	
	def __init__(self, chisq, ref_ld, w_ld, N, M, num_blocks=200):
	
		self.N = N
		self.M = M
		self.M_tot = float(np.sum(M))
		self.n_annot = ref_ld.shape[1]
		self.n_snp = ref_ld.shape[0]
		self.mean_chisq = np.mean(chisq)
		# median and matrix don't play nice?
		self.lambda_gc = np.median(np.asarray(chisq)) / 0.4549 
		
		ref_ld_tot = np.sum(ref_ld, axis=1)
		agg_hsq = self._aggregate(chisq, np.multiply(N, ref_ld_tot), self.M_tot)
		weights = _hsq_weights(ref_ld_tot, w_ld, N, self.M_tot, agg_hsq) 
		if np.all(weights == 0):
			raise ValueError('Something is wrong, all regression weights are zero.')	

		x = np.multiply(N, ref_ld)
		x = _append_intercept(x)
		x = _weight(x, weights)
		y = _weight(chisq, weights)
		
		self._jknife = LstsqJackknife(x, y, num_blocks)
		self.autocor = self._jknife.autocor(1)
		no_intercept_cov = self._jknife.jknife_cov[0:self.n_annot,0:self.n_annot]
		self.hsq_cov = np.multiply(np.dot(self.M.T,self.M), no_intercept_cov)
		self.cat_hsq = np.multiply(self.M, self._jknife.est[0,0:self.n_annot])
		self.cat_hsq_se = np.multiply(self.M, self._jknife.jknife_se[0,0:self.n_annot])
		self.intercept = self._jknife.est[0,self.n_annot]
		self.intercept_se = self._jknife.jknife_se[0,self.n_annot]
		self.tot_hsq = np.sum(self.cat_hsq)
		self.tot_hsq_se = np.sqrt(np.sum(M*self._jknife.jknife_cov[0:self.n_annot,\
			0:self.n_annot]*self.M.T))
		if self.mean_chisq > 1:
			self.ratio = (self.intercept - 1) / (self.mean_chisq - 1)
		else:
			self.ratio = float('nan')
		
		self.prop_hsq = self.cat_hsq / self.tot_hsq
		self.M_prop = self.M / self.M_tot
		self.enrichment = np.divide(self.cat_hsq, self.M) / (self.tot_hsq/self.M_tot)
		
	def _aggregate(self, y, x, M_tot):
		'''Aggregate estimator. For use in regression weights.'''
		numerator = np.mean(y) - 1.0
		denominator = np.mean(x) / M_tot
		agg = numerator / denominator
		return agg


class Gencov(object):
	
	'''
	Class for estimating genetic covariance / partitioned genetic covariance from summary 
	statistics.	Inherits from Hsq, but only for _aggregate. Note: the efficiency of the 
	estimate will be improved if first you estimate heritability for each trait then 
	feed these values into hsq1 and hsq2. This is only used for the regression weights. 
	
	Could probably refactor so as to reuse more code from Hsq, but (a) the amount of 
	duplicated code is small and (b) although the procedure for estimating genetic 
	covariance and h2 is now very similar, there is no guarantee that it will stay this
	way.
	
	Parameters
	----------
	bhat1, bhat2 : np.matrix with shape (n_snp, 1)
		(Signed) effect-size estimates for each study. In a case control study, bhat should be
		the signed square root of chi-square, where the sign is + if OR > 1 and - otherwise. 
	ld : np.matrix with shape (n_snp, n_annot) 
		LD Scores.
	w_ld : np.matrix with shape (n_snp, 1)
		LD Scores (non-partitioned) computed with sum r^2 taken over only those SNPs included 
		in the regression.
	N1, N2 :  np.matrix of ints > 0 with shape (n_snp, 1)
		Number of individuals sampled for each SNP for each study.
	M : int > 0
		Number of SNPs used for estimating LD Score (need not equal number of SNPs included in
		the regression).
	hsq1, hsq2 : float
		Heritability estimates for each study (used in regression weights).
	N_overlap : int, default 0.
		Number of overlapping samples.
	rho : float in [-1,1]
		Estimate of total phenotypic correlation between trait 1 and trait 2. Only used for 
		regression weights, and then only when N_overlap > 0. 	
	num_blocks : int, default = 1000
		Number of block jackknife blocks.
	
	Attributes
	----------
	N1, N2 : int
		Sample sizes. In a case/control study, this should be total sample size: number of 
		cases + number of controls. NOT some measure of effective sample size that accounts 
		for case/control ratio. The case-control ratio comes into play when converting from
		observed to liability scale (in the function obs_to_liab).
	gencov_cov : np.matrix with shape (n_annot, n_annot)
		Block jackknife estimate of variance-covariance matrix of the partitioned h2 estimates.
	cat_gencov : np.matrix with shape (1, n_annot)
	 	Partitioned heritability estimates.
	cat_gencov_se : np.matrix with shape (1, n_annot)
		Standard errors of partitioned heritability estimates.
	intercept : float
		LD Score regression intercept. NB this is not on the same scale as the intercept from
		the regression chisq ~ LD Score. The intercept from the genetic covariance regression
		is on the same scale as N_overlap / (N1*N2). 
	intercept_se : float
		Standard error of LD Score regression intercept.
	tot_gencov : float
		Total h2g estimate.
	tot_gencov_se : float
		Block jackknife estimate of standard error of the total h2g estimate. 
	prop_gencov : np.matrix with shape (1, n_annot)
		Proportion of genetic covariance per annotation.
	M_prop : np.matrix with shape (1, n_annot)
		Proportion of SNPs (in reference panel) per annotation. 
	enrichment : np.matrix with shape (1, n_annot)
		Per category enrichment of h2 relative to all SNPs. Precisely, 
		(gencov per SNP in category) / (gencov per SNP overall).
	_jknife : LstsqJackknife
		Jackknife object.
		
	'''
	
	def __init__(self, bhat1, bhat2, ref_ld, w_ld, N1, N2, M, hsq1, hsq2, N_overlap=None,
		rho=None, num_blocks=200):
		
		self.N1 = N1
		self.N2 = N2
		self.N_overlap = N_overlap if N_overlap is not None else 0
		self.M = M
		self.M_tot = np.sum(M)
		self.n_annot = ref_ld.shape[1]
		self.n_snp = ref_ld.shape[0]
		
		ref_ld_tot = np.sum(ref_ld, axis=1)
		y = np.multiply(bhat1, bhat2)
		agg_gencov = self._aggregate(y, ref_ld_tot, self.M_tot)
		weights = _gencov_weights(ref_ld_tot, w_ld, N1, N2, N_overlap, self.M_tot, hsq1, hsq2, 
			agg_gencov, rho) 
		if np.all(weights == 0):
			raise ValueError('Something is wrong, all regression weights are zero.')	

		x = _append_intercept(ref_ld)
		x = _weight(x, weights)
		y = _weight(y, weights)
		
		self._jknife = LstsqJackknife(x, y, num_blocks)
		self.autocor = self._jknife.autocor(1)
		self.cat_gencov = np.multiply(self.M, self._jknife.est[0,0:self.n_annot])
		self.cat_gencov_se = np.multiply(self.M, self._jknife.jknife_se[0,0:self.n_annot])
		self.intercept = self._jknife.est[0,self.n_annot]
		self.intercept_se = self._jknife.jknife_se[0,self.n_annot]
		self.tot_gencov = np.sum(self.cat_gencov)
		self.tot_gencov_se = np.sqrt(np.sum(M*self._jknife.jknife_cov[0:self.n_annot,\
			0:self.n_annot]*self.M.T))
		
		self.prop_gencov = self.cat_gencov / self.tot_gencov
		self.M_prop = self.M / self.M_tot
		self.enrichment = np.divide(self.cat_gencov, self.M) / (self.tot_gencov/self.M_tot)

	def _aggregate(self, y, x, M_tot):
		'''Aggregate estimator. For use in regression weights.'''
		numerator = np.mean(y)
		denominator = np.mean(x) / M_tot
		agg = numerator / denominator
		return agg


class Gencor(object):

	'''
	Class for estimating genetic correlation from summary statistics. Implemented as a ratio
	estimator with block jackknife bias correction (the block jackknife allows for 
	estimation of reasonably good standard errors from dependent data and decreases the 
	bias in a ratio estimate from O(1/N) to O(1/N^2), where N = number of data points). 
	
	Parameters
	----------
	bhat1, bhat2 : np.matrix with shape (n_snp, 1)
		(Signed) effect-size estimates for each study. In a case control study, bhat should be
		the signed square root of chi-square, where the sign is + if OR > 1 and - otherwise. 
	ld : np.matrix with shape (n_snp, n_annot) 
		LD Scores.
	w_ld : np.matrix with shape (n_snp, 1)
		LD Scores (non-partitioned) computed with sum r^2 taken over only those SNPs included 
		in the regression.
	N1, N2 :  np.matrix of ints > 0 with shape (n_snp, 1)
		Number of individuals sampled for each SNP for each study.
	M : int > 0
		Number of SNPs used for estimating LD Score (need not equal number of SNPs included in
		the regression).
	hsq1, hsq2 : float
		Heritability estimates for each study (used in regression weights).
	N_overlap : int, default 0.
		Number of overlapping samples.
	rho : float in [-1,1]
		Estimate of total phenotypic correlation between trait 1 and trait 2. Only used for 
		regression weights, and then only when N_overlap > 0. 	
	num_blocks : int, default = 1000
		Number of block jackknife blocks.
	
	Attributes
	----------
	N1, N2 : int
		Sample sizes. In a case/control study, this should be total sample size: number of 
		cases + number of controls. NOT some measure of effective sample size that accounts 
		for case/control ratio. The case-control ratio comes into play when converting from
		observed to liability scale (in the function obs_to_liab).
	M : np.matrix of ints with shape (1, n_annot)
		Total number of SNPs per category in the reference panel used for estimating LD Score.
	M_tot : int
		Total number of SNPs in the reference panel used for estimating LD Score.
	n_annot : int
		Number of partitions.
	n_snp : int
		Number of SNPs included in the regression.	
	hsq1, hsq2 : Hsq
		Heritability estimates for traits 1 and 2, respectively.
	gencov : Gencov
		Genetic covariance estimate.
	autocor : float
		Lag-1 autocorrelation between ratio block jackknife pseudoerrors. If much above zero, 
		the block jackknife standard error will be unreliable. This can be solved by using a 
		larger block size.
	tot_gencor : float
		Total genetic correlation. 
	tot_gencor_se : float
		Genetic correlation standard error.
	_gencor : RatioJackknife
		Jackknife used for estimating genetic correlation. 

	'''
	
	def __init__(self, bhat1, bhat2, ref_ld, w_ld, N1, N2, M, N_overlap=None,	rho=None, 
		num_blocks=200):

		self.N1 = N1
		self.N2 = N2
		self.N_overlap = N_overlap if N_overlap is not None else 0
		self.rho = rho if rho is not None else 0
		self.M = M
		self.M_tot = np.sum(M)
		self.n_annot = ref_ld.shape[1]
		self.n_snp = ref_ld.shape[0]			
		
		# first hsq
		chisq1 = np.multiply(N1, np.square(bhat1))
		self.hsq1 = Hsq(chisq1, ref_ld, w_ld, N1, M, num_blocks)
		# second hsq
		chisq2 = np.multiply(N2, np.square(bhat2))
		self.hsq2 = Hsq(chisq2, ref_ld, w_ld, N2, M, num_blocks)

		# genetic covariance
		self.gencov = Gencov(bhat1, bhat2, ref_ld, w_ld, N1, N2, M, self.hsq1.tot_hsq,
			self.hsq2.tot_hsq, self.N_overlap, self.rho, num_blocks)
		
		# total genetic correlation
		self.tot_gencor_biased = self.gencov.tot_gencov /\
			np.sqrt(self.hsq1.tot_hsq * self.hsq2.tot_hsq)
		numer_delete_vals = self.cat_to_tot(self.gencov._jknife.delete_values[:,0:self.n_annot], self.M)
		hsq1_delete_vals = self.cat_to_tot(self.hsq1._jknife.delete_values[:,0:self.n_annot], self.M)
		hsq2_delete_vals = self.cat_to_tot(self.hsq2._jknife.delete_values[:,0:self.n_annot], self.M)
		denom_delete_vals = np.sqrt(np.multiply(hsq1_delete_vals, hsq2_delete_vals))
		self.gencor = RatioJackknife(self.tot_gencor_biased, numer_delete_vals, denom_delete_vals)
		self.autocor = self.gencor.autocor(1)
		self.tot_gencor = float(self.gencor.jknife_est)
		self.tot_gencor_se = float(self.gencor.jknife_se)

	def cat_to_tot(self, x, M):
		'''Converts per-category pseudovalues to total pseudovalues.'''
		return np.dot(x, M.T)
	
	
class LstsqJackknife(object):

	'''
	Least-squares block jackknife.
	
	Terminology 
	-----------
	For a delete-k block jackknife with nb blocks, define
	
	full estimate : 
		The value of the estimator applied to all the data.
	i_th block-value : 
		The value of estimator applied to the ith block of size k.
	i_th delete-k value : 
		The value of the estimator applied to the data with the ith block of size k removed.
	i_th pseudovalue :
		nb*(full estimate) - (nb - 1) * (i_th delete-k value)
	jackknife estimate:
		The mean psuedovalue (with the mean taken over all nb values of i).
	i_th psuedoerror : 
		(i_th pseudovalue) - (jackknife estimate)
	jackknife standard error / variance :
		Standard error / variance of the pseudoerrors		
	output_dim : int > 0
		Number of output parameters. Default is x.shape[1].
	
	Parameters
	----------
	x : np.matrix with shape (n_snp, n_annot)
		Predictors.
	y : np.matrix with shape (n_snp, 1)
		Response variable.
	num_blocks: int, > 0
		Number of jackknife blocks.

	Attributes
	----------
	num_blocks : int 
		Number of jackknife blocks
	est : np.matrix with shape (1, n_annot)
		Value of estimator applied to full data set.
	pseudovalues : np.matrix with shape (n_blocks, n_annot)
		Jackknife pseudovalues.
	delete_values : np.matrix
		Block jackknife delete-(block_size) values.
	jknife_est : np.matrix with shape (1, n_annot)
		Mean pseudovalue.
	jknife_var : np.matrix with shape (1, n_annot)
		Estimated variance of jackknife estimator.
	jknife_se : np.matrix with shape (1, n_annot)
		Estimated standard error of jackknife estimator.
	jknife_cov : np.matrix with shape (n_annot, n_annnot)
		Estimated variance-covariance matrix of the jackknife estimator. Diagonal entries
		are equal to jknife_var.

	Methods
	-------
	autocov(lag) : 
		Returns lag-[lag] autocovariance in jackknife pseudoerrors.
	autocor(lag) :
		Returns lag-[lag] autocorrelation (autocovariance divided by standard deviation) in 
		jackknife pseudoerrors.
	__block_vals_to_psuedovals__(block_vals, est) :
		Converts block values and full estimate to pseudovalues.
	__block_vals_to_est__() :
		Converts block values to full estimate.
		
	
	Possible TODO: impute FFT de-correlation (NP)
	
	'''

	def __init__(self, x, y, num_blocks):
		if len(x.shape) <= 1:
			x = np.atleast_2d(x).T
		if len(y.shape) <= 1:
			y = np.atleast_2d(y).T
	
		self.N = y.shape[0]
		if self.N != x.shape[0]:
			raise ValueError('Number of data points in y != number of data points in x.')
		
		self.output_dim = x.shape[1]
		self.num_blocks = num_blocks		
		if self.num_blocks > self.N:
			raise ValueError('Number of blocks > number of data points.')

		self.block_vals = self.__compute_block_vals__(x, y, num_blocks)
		self.est = self.__block_vals_to_est__(self.block_vals)
		(self.pseudovalues, self.delete_values) =\
			self.__block_vals_to_pseudovals__(self.block_vals, self.est)
		(self.jknife_est, self.jknife_var, self.jknife_se, self.jknife_cov) =\
			self.__jknife__(self.pseudovalues, self.num_blocks)
			
		
	def __jknife__(self, pseudovalues, num_blocks):
		'''Converts pseudovalues to jackknife estimates'''
		jknife_est = np.mean(pseudovalues, axis=0) 
		jknife_var = np.var(pseudovalues, axis=0) / (num_blocks - 1) 
		jknife_se = np.std(pseudovalues, axis=0) / np.sqrt(num_blocks - 1)
		jknife_cov = np.cov(pseudovalues.T) / (num_blocks )
		return (jknife_est, jknife_var, jknife_se, jknife_cov)

	def __compute_block_vals__(self, x, y, num_blocks):
		N = self.N
		block_size = int(N/num_blocks)
		separators = np.arange(0,N,block_size)
		remainder = N - separators[-1]
		
		if len(separators) == num_blocks:
			separators = np.hstack([separators,N])
		else:
			for r in range(remainder):
				separators[-(r+1)] += remainder - r

		xty_block_vals = []; xtx_block_vals = []
		for i in range(len(separators)-1):	
			# s = block start SNP index; e = block end SNP index
			s = separators[i]
			e = separators[i+1]
			xty = np.dot( x[s:e,...].T, y[s:e,...] )
			xtx = np.dot( x[s:e,...].T, x[s:e,...] )
			xty_block_vals.append(xty)
			xtx_block_vals.append(xtx)
			
		block_vals = (xty_block_vals, xtx_block_vals)
		return block_vals

	def __block_vals_to_pseudovals__(self, block_vals, est):
		'''Converts block values to pseudovalues'''
		pseudovalues = np.matrix(np.zeros((self.num_blocks, self.output_dim)))
		delete_values = np.matrix(np.zeros((self.num_blocks, self.output_dim)))
		xty_blocks = block_vals[0]
		xtx_blocks = block_vals[1]
		xty_tot = np.sum(xty_blocks, axis=0)
		xtx_tot = np.sum(xtx_blocks, axis=0)
		try:
			for j in xrange(0,self.num_blocks):
				delete_xty_j = xty_tot - xty_blocks[j]
				delete_xtx_inv_j = np.linalg.inv(xtx_tot - xtx_blocks[j])
				delete_value_j = np.dot(delete_xtx_inv_j, delete_xty_j).T
				pseudovalues[j,...] = self.num_blocks*est - (self.num_blocks-1)*delete_value_j
				delete_values[j,...] = delete_value_j
		except np.linalg.linalg.LinAlgError as e:
			msg = 'Singular design matrix in at least one delete-k jackknife block. '
			msg += 'Check that you have not passed highly correlated partitioned LD Scores.'
			raise np.linalg.linalg.LinAlgError(msg, e)
			
		return (pseudovalues, delete_values)
		
	def __block_vals_to_est__(self, block_vals):
		'''Converts block values to the total (non-jackknife) estimate'''
		xty_blocks = block_vals[0]
		xtx_blocks = block_vals[1]
		xty = np.sum(xty_blocks, axis=0)
		try:
			xtx_inv = np.linalg.inv(np.sum(xtx_blocks, axis=0))
		except np.linalg.linalg.LinAlgError as e:
			msg = "Singular design matrix in at least one delete-k jackknife block. "
			msg += 'Check that you have not passed highly correlated partitioned LD Scores.'
			raise np.linalg.linalg.LinAlgError(msg, e)
	
		return np.matrix(np.dot(xtx_inv, xty).T)
		
	def autocov(self, lag):
		'''Computes lag [lag] pseudovalue autocovariance'''
		pseudoerrors = self.pseudovalues - np.mean(self.pseudovalues, axis=0)
		if lag <= 0 or lag >= self.num_blocks:
			error_msg = 'Lag >= number of blocks ({L} vs {N})'
			raise ValueError(error_msg.format(L=lag, N=self.num_blocks))

		v = pseudoerrors[lag:len(pseudoerrors),...]
		w = pseudoerrors[0:len(pseudoerrors) - lag,...]
		autocov = np.diag(np.dot(v.T, w)) / (self.num_blocks - lag)
		return autocov

	def autocor(self, lag):
	
		'''
		Computes lag [lag] pseudovalue autocorrelation. Note that this assumes that the 
		psuedovalues are generated by a stationary process, which is not quite right. 
		Nevertheless, if the lag-one autocorrelation is substantially higher than zero, it is 
		a good sign that you should consider using a larger block size in order to estimate
		the regression standard error.
		
		'''
		
		return self.autocov(lag) / np.var(self.pseudovalues, axis=0)
		

class RatioJackknife(LstsqJackknife):

	'''
	Block jackknife class for a ratio estimator (for genetic correlation estimation).
	
	Inherits from LstsqJackknife.
	
	Parameters
	----------
	est : float or np.array with shape (1, n_annot)
		(Biased) ratio estimate (e.g., if we are estimate a = b / c, est should be \
		\hat{a} = \hat{b} / \hat{c}.
	numer_delete_vals : np.matrix with shape (n_blocks, n_annot) 
		Delete-k values for the numerator.
	denom_delete_vals: np.matrix with shape (n_blocks, n_annot) 
		Delete-k values for the denominator.
		
	Warning
	-------
	If any of the delete-k block values for a category is zero, will return nan for 
	jknife_est and inf for jknife_var and jknife_se for that category. jknife_cov will
	have the expected dimension, but the row and column corresponding to covariance with
	the category with a zero delete-k block value will be nan. 
		
	'''

	def __init__(self, est, numer_delete_vals, denom_delete_vals):
		if numer_delete_vals.shape != denom_delete_vals.shape:
			raise ValueError('numer_delete_vals.shape != denom_delete_vals.shape.')

		self.est = est
		self.numer_delete_vals = numer_delete_vals 
		self.denom_delete_vals = denom_delete_vals 
		self.num_blocks = numer_delete_vals.shape[0]
		self.output_dim = numer_delete_vals.shape[1]
		self.pseudovalues = self.__delete_vals_to_pseudovals__(self.est,\
			self.denom_delete_vals, self.numer_delete_vals)
		(self.jknife_est, self.jknife_var, self.jknife_se, self.jknife_cov) =\
		self.__jknife__(self.pseudovalues, self.num_blocks)
		
	def __delete_vals_to_pseudovals__(self, est, denom, numer):
		'''Converts delete-k values to pseudovalues.'''
		pseudovalues = np.matrix(np.zeros((self.num_blocks, self.output_dim)))
		for j in xrange(0,self.num_blocks):
			pseudovalues[j,...] = self.num_blocks*est - (self.num_blocks - 1)*\
				numer[j,...]/denom[j,...]

		return pseudovalues<|MERGE_RESOLUTION|>--- conflicted
+++ resolved
@@ -113,14 +113,9 @@
 		Regression weights. Approx equal to reciprocal of conditional variance function.
 	
 	'''
-<<<<<<< HEAD
-	
+
 	h1 = max(h1,0); h2=max(h2,0)
 	h1 = min(h1,1); h2=min(h2,1)
-=======
-	h1 = min(h1,1)
-	h2 = min(h2,1) #negative weights cause an error
->>>>>>> d1e0f98e
 	ld = np.fmax(ld, 1.0)
 	w_ld = np.fmax(w_ld, 1.0) 
 	# prevent integer division bugs with np.divide
